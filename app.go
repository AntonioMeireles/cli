package cli

import (
	"fmt"
	"io/ioutil"
	"os"
	"strconv"
	"time"
)

// App is the main structure of a cli application. It is recomended that
// and app be created with the cli.NewApp() function
type App struct {
	// The name of the program. Defaults to os.Args[0]
	Name string
	// Description of the program.
	Usage string
	// Version of the program
	Version string
	// List of commands to execute
	Commands []Command
	// List of flags to parse
	Flags []Flag
	// Boolean to enable bash completion commands
	EnableBashCompletion bool
	// An action to execute when the bash-completion flag is set
	BashComplete func(context *Context)
	// An action to execute before any subcommands are run, but after the context is ready
	// If a non-nil error is returned, no subcommands are run
	Before func(context *Context) error
	// The action to execute when no subcommands are specified
<<<<<<< HEAD
	Action func(context *Context) error
=======
	Action func(context *Context)
	// Execute this function if the proper command cannot be found
	CommandNotFound func(context *Context, command string)
>>>>>>> 820deefc
	// Compilation date
	Compiled time.Time
	// Author
	Author string
	// may or may not be the same as the Author
	CopyrightHolder string
	// Author e-mail
	Email string
	// xxxx-201x
	Copyright string
	// License details
	License string
	// Project Upstream URL
	Reporting string
}

// Tries to find out when this binary was compiled.
// Returns the current time if it fails to find it.
func compileTime() time.Time {
	info, err := os.Stat(os.Args[0])
	if err != nil {
		return time.Now()
	}
	return info.ModTime()
}

// Creates a new cli Application with some reasonable defaults for Name, Usage, Version and Action.
func NewApp() *App {
	return &App{
<<<<<<< HEAD
		Name:            os.Args[0],
		Usage:           "A new cli application",
		Version:         "0.0.0",
		Action:          helpCommand.Action,
		Compiled:        compileTime(),
		Author:          "Author",
		CopyrightHolder: "",
		Email:           "unknown@email",
		Copyright:       strconv.Itoa(compileTime().Year()),
		License:         "",
		Reporting:       "",
=======
		Name:         os.Args[0],
		Usage:        "A new cli application",
		Version:      "0.0.0",
		BashComplete: DefaultAppComplete,
		Action:       helpCommand.Action,
		Compiled:     compileTime(),
		Author:       "Author",
		Email:        "unknown@email",
>>>>>>> 820deefc
	}
}

// Entry point to the cli app. Parses the arguments slice and routes to the proper flag/args combination
func (a *App) Run(arguments []string) error {
	// append help to commands
	if a.Command(helpCommand.Name) == nil {
		a.Commands = append(a.Commands, helpCommand)
	}

	//append version/help flags
	if a.EnableBashCompletion {
		a.appendFlag(BashCompletionFlag)
	}
	a.appendFlag(BoolFlag{"version, v", "print the version"})
	a.appendFlag(BoolFlag{"help, h", "show help"})

	// parse flags
	set := flagSet(a.Name, a.Flags)
	set.SetOutput(ioutil.Discard)
	err := set.Parse(arguments[1:])
	nerr := normalizeFlags(a.Flags, set)
	if nerr != nil {
		fmt.Println(nerr)
		context := NewContext(a, set, set)
		ShowAppHelp(context)
		fmt.Println("")
		return nerr
	}
	context := NewContext(a, set, set)

	if err != nil {
		fmt.Printf("Incorrect Usage.\n\n")
		ShowAppHelp(context)
		fmt.Println("")
		return err
	}

	if checkCompletions(context) {
		return nil
	}

	if checkHelp(context) {
		return nil
	}

	if checkVersion(context) {
		return nil
	}

	if a.Before != nil {
		err := a.Before(context)
		if err != nil {
			return err
		}
	}

	args := context.Args()
	if args.Present() {
		name := args.First()
		c := a.Command(name)
		if c != nil {
			return c.Run(context)
		}
	}

	// Run default Action
	return a.Action(context)
}

// Invokes the subcommand given the context, parses ctx.Args() to generate command-specific flags
func (a *App) RunAsSubcommand(ctx *Context) error {
	// append help to commands
	if len(a.Commands) > 0 {
		if a.Command(helpCommand.Name) == nil {
			a.Commands = append(a.Commands, helpCommand)
		}
	}

	// append flags
	if a.EnableBashCompletion {
		a.appendFlag(BashCompletionFlag)
	}
	a.appendFlag(BoolFlag{"help, h", "show help"})

	// parse flags
	set := flagSet(a.Name, a.Flags)
	set.SetOutput(ioutil.Discard)
	err := set.Parse(ctx.Args().Tail())
	nerr := normalizeFlags(a.Flags, set)
	context := NewContext(a, set, set)

	if nerr != nil {
		fmt.Println(nerr)
		if len(a.Commands) > 0 {
			ShowSubcommandHelp(context)
		} else {
			ShowCommandHelp(ctx, context.Args().First())
		}
		fmt.Println("")
		return nerr
	}

	if err != nil {
		fmt.Printf("Incorrect Usage.\n\n")
		ShowSubcommandHelp(context)
		return err
	}

	if checkCompletions(context) {
		return nil
	}

	if len(a.Commands) > 0 {
		if checkSubcommandHelp(context) {
			return nil
		}
	} else {
		if checkCommandHelp(ctx, context.Args().First()) {
			return nil
		}
	}

	if a.Before != nil {
		err := a.Before(context)
		if err != nil {
			return err
		}
	}

	args := context.Args()
	if args.Present() {
		name := args.First()
		c := a.Command(name)
		if c != nil {
			return c.Run(context)
		}
	}

	// Run default Action
	if len(a.Commands) > 0 {
		a.Action(context)
	} else {
		a.Action(ctx)
	}

	return nil
}

// Returns the named command on App. Returns nil if the command does not exist
func (a *App) Command(name string) *Command {
	for _, c := range a.Commands {
		if c.HasName(name) {
			return &c
		}
	}

	return nil
}

func (a *App) hasFlag(flag Flag) bool {
	for _, f := range a.Flags {
		if flag == f {
			return true
		}
	}

	return false
}

func (a *App) appendFlag(flag Flag) {
	if !a.hasFlag(flag) {
		a.Flags = append(a.Flags, flag)
	}
}<|MERGE_RESOLUTION|>--- conflicted
+++ resolved
@@ -29,21 +29,17 @@
 	// If a non-nil error is returned, no subcommands are run
 	Before func(context *Context) error
 	// The action to execute when no subcommands are specified
-<<<<<<< HEAD
 	Action func(context *Context) error
-=======
-	Action func(context *Context)
 	// Execute this function if the proper command cannot be found
 	CommandNotFound func(context *Context, command string)
->>>>>>> 820deefc
 	// Compilation date
 	Compiled time.Time
 	// Author
 	Author string
+	// Author e-mail
+	Email string
 	// may or may not be the same as the Author
 	CopyrightHolder string
-	// Author e-mail
-	Email string
 	// xxxx-201x
 	Copyright string
 	// License details
@@ -65,10 +61,10 @@
 // Creates a new cli Application with some reasonable defaults for Name, Usage, Version and Action.
 func NewApp() *App {
 	return &App{
-<<<<<<< HEAD
 		Name:            os.Args[0],
 		Usage:           "A new cli application",
 		Version:         "0.0.0",
+		BashComplete:    DefaultAppComplete,
 		Action:          helpCommand.Action,
 		Compiled:        compileTime(),
 		Author:          "Author",
@@ -77,16 +73,6 @@
 		Copyright:       strconv.Itoa(compileTime().Year()),
 		License:         "",
 		Reporting:       "",
-=======
-		Name:         os.Args[0],
-		Usage:        "A new cli application",
-		Version:      "0.0.0",
-		BashComplete: DefaultAppComplete,
-		Action:       helpCommand.Action,
-		Compiled:     compileTime(),
-		Author:       "Author",
-		Email:        "unknown@email",
->>>>>>> 820deefc
 	}
 }
 
@@ -154,7 +140,8 @@
 	}
 
 	// Run default Action
-	return a.Action(context)
+	a.Action(context)
+	return nil
 }
 
 // Invokes the subcommand given the context, parses ctx.Args() to generate command-specific flags
