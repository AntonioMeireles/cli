--- conflicted
+++ resolved
@@ -22,21 +22,14 @@
 	// If a non-nil error is returned, no sub-subcommands are run
 	Before func(context *Context) error
 	// The function to call when this command is invoked
-<<<<<<< HEAD
 	Action func(context *Context) error
-	// List of flags to parse
-	Flags []Flag
-	// if True command won't be displayed on help
-	Hidden bool
-=======
-	Action func(context *Context)
 	// List of child commands
 	Subcommands []Command
 	// List of flags to parse
-	Flags []Flag
-	// Treat all flags as normal arguments if true
+	Flags           []Flag
 	SkipFlagParsing bool
->>>>>>> 820deefc
+	// if True command won't be displayed on help
+	Hidden bool
 }
 
 // Invokes the command given the context, parses ctx.Args() to generate command-specific flags
@@ -68,7 +61,7 @@
 	}
 
 	var err error
-	if firstFlagIndex > -1 && !c.SkipFlagParsing{
+	if firstFlagIndex > -1 && !c.SkipFlagParsing {
 		args := ctx.Args()
 		regularArgs := args[1:firstFlagIndex]
 		flagArgs := args[firstFlagIndex:]
@@ -101,13 +94,9 @@
 	if checkCommandHelp(context, c.Name) {
 		return nil
 	}
-<<<<<<< HEAD
-	return c.Action(context)
-=======
 	context.Command = c
 	c.Action(context)
 	return nil
->>>>>>> 820deefc
 }
 
 // Returns true if Command.Name or Command.ShortName matches given name
